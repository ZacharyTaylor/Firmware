--- conflicted
+++ resolved
@@ -1445,11 +1445,7 @@
 		if (!(_control_mode.flag_control_offboard_enabled &&
 					!(_control_mode.flag_control_position_enabled ||
 						_control_mode.flag_control_velocity_enabled))) {
-<<<<<<< HEAD
-			if (_att_sp_pub != nullptr) {
-=======
-			if (_att_sp_pub > 0 && _vehicle_status.is_rotary_wing) {
->>>>>>> 3ef62121
+			if (_att_sp_pub != nullptr && _vehicle_status.is_rotary_wing) {
 				orb_publish(ORB_ID(vehicle_attitude_setpoint), _att_sp_pub, &_att_sp);
 			} else if (_att_sp_pub <= 0 && _vehicle_status.is_rotary_wing){
 				_att_sp_pub = orb_advertise(ORB_ID(vehicle_attitude_setpoint), &_att_sp);
