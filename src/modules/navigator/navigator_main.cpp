/****************************************************************************
 *
 *   Copyright (c) 2013, 2014 PX4 Development Team. All rights reserved.
 *   Author: @author Lorenz Meier <lm@inf.ethz.ch>
 *           @author Jean Cyr <jean.m.cyr@gmail.com>
 *           @author Julian Oes <joes@student.ethz.ch>
 *           @author Anton Babushkin <anton.babushkin@me.com>
 *
 * Redistribution and use in source and binary forms, with or without
 * modification, are permitted provided that the following conditions
 * are met:
 *
 * 1. Redistributions of source code must retain the above copyright
 *    notice, this list of conditions and the following disclaimer.
 * 2. Redistributions in binary form must reproduce the above copyright
 *    notice, this list of conditions and the following disclaimer in
 *    the documentation and/or other materials provided with the
 *    distribution.
 * 3. Neither the name PX4 nor the names of its contributors may be
 *    used to endorse or promote products derived from this software
 *    without specific prior written permission.
 *
 * THIS SOFTWARE IS PROVIDED BY THE COPYRIGHT HOLDERS AND CONTRIBUTORS
 * "AS IS" AND ANY EXPRESS OR IMPLIED WARRANTIES, INCLUDING, BUT NOT
 * LIMITED TO, THE IMPLIED WARRANTIES OF MERCHANTABILITY AND FITNESS
 * FOR A PARTICULAR PURPOSE ARE DISCLAIMED. IN NO EVENT SHALL THE
 * COPYRIGHT OWNER OR CONTRIBUTORS BE LIABLE FOR ANY DIRECT, INDIRECT,
 * INCIDENTAL, SPECIAL, EXEMPLARY, OR CONSEQUENTIAL DAMAGES (INCLUDING,
 * BUT NOT LIMITED TO, PROCUREMENT OF SUBSTITUTE GOODS OR SERVICES; LOSS
 * OF USE, DATA, OR PROFITS; OR BUSINESS INTERRUPTION) HOWEVER CAUSED
 * AND ON ANY THEORY OF LIABILITY, WHETHER IN CONTRACT, STRICT
 * LIABILITY, OR TORT (INCLUDING NEGLIGENCE OR OTHERWISE) ARISING IN
 * ANY WAY OUT OF THE USE OF THIS SOFTWARE, EVEN IF ADVISED OF THE
 * POSSIBILITY OF SUCH DAMAGE.
 *
 ****************************************************************************/
/**
 * @file navigator_main.c
 * Implementation of the main navigation state machine.
 *
 * Handles missions, geo fencing and failsafe navigation behavior.
 * Published the mission item triplet for the position controller.
 *
 * @author Lorenz Meier <lm@inf.ethz.ch>
 * @author Jean Cyr <jean.m.cyr@gmail.com>
 * @author Julian Oes <joes@student.ethz.ch>
 * @author Anton Babushkin <anton.babushkin@me.com>
 */

#include <nuttx/config.h>
#include <stdio.h>
#include <stdlib.h>
#include <string.h>
#include <unistd.h>
#include <fcntl.h>
#include <errno.h>
#include <math.h>
#include <poll.h>
#include <time.h>
#include <sys/ioctl.h>
#include <drivers/device/device.h>
#include <drivers/drv_hrt.h>
#include <arch/board/board.h>
#include <uORB/uORB.h>
#include <uORB/topics/vehicle_global_position.h>
#include <uORB/topics/home_position.h>
#include <uORB/topics/position_setpoint_triplet.h>
#include <uORB/topics/vehicle_status.h>
#include <uORB/topics/vehicle_control_mode.h>
#include <uORB/topics/parameter_update.h>
#include <uORB/topics/mission.h>
#include <uORB/topics/fence.h>
#include <uORB/topics/navigation_capabilities.h>
#include <systemlib/param/param.h>
#include <systemlib/err.h>
#include <systemlib/state_table.h>
#include <systemlib/perf_counter.h>
#include <systemlib/systemlib.h>
#include <geo/geo.h>
#include <mathlib/mathlib.h>
#include <dataman/dataman.h>
#include <mavlink/mavlink_log.h>
#include <sys/types.h>
#include <sys/stat.h>

#include "navigator_state.h"
#include "navigator_mission.h"
#include "mission_feasibility_checker.h"
#include "geofence.h"


/* oddly, ERROR is not defined for c++ */
#ifdef ERROR
# undef ERROR
#endif
static const int ERROR = -1;

/**
 * navigator app start / stop handling function
 *
 * @ingroup apps
 */
extern "C" __EXPORT int navigator_main(int argc, char *argv[]);

class Navigator : public StateTable
{
public:
	/**
	 * Constructor
	 */
	Navigator();

	/**
	 * Destructor, also kills the navigators task.
	 */
	~Navigator();

	/**
	* Start the navigator task.
	 *
	 * @return		OK on success.
	 */
	int		start();

	/**
	 * Display the navigator status.
	 */
	void		status();

	/**
	 * Add point to geofence
	 */
	void add_fence_point(int argc, char *argv[]);

	/**
	 * Load fence from file
	 */
	void load_fence_from_file(const char *filename);

private:

	bool		_task_should_exit;		/**< if true, sensor task should exit */
	int		_navigator_task;		/**< task handle for sensor task */

	int		_mavlink_fd;

	int		_global_pos_sub;		/**< global position subscription */
	int		_home_pos_sub;			/**< home position subscription */
	int		_vstatus_sub;			/**< vehicle status subscription */
	int		_params_sub;			/**< notification of parameter updates */
	int		_offboard_mission_sub;		/**< notification of offboard mission updates */
	int 		_onboard_mission_sub;		/**< notification of onboard mission updates */
	int		_capabilities_sub;		/**< notification of vehicle capabilities updates */
	int		_control_mode_sub;		/**< vehicle control mode subscription */

	orb_advert_t	_pos_sp_triplet_pub;		/**< publish position setpoint triplet */
	orb_advert_t	_mission_result_pub;		/**< publish mission result topic */

	struct vehicle_status_s				_vstatus;		/**< vehicle status */
	struct vehicle_control_mode_s			_control_mode;		/**< vehicle control mode */
	struct vehicle_global_position_s		_global_pos;		/**< global vehicle position */
	struct home_position_s				_home_pos;		/**< home position for RTL */
	struct position_setpoint_triplet_s		_pos_sp_triplet;	/**< triplet of position setpoints */
	struct mission_result_s				_mission_result;	/**< mission result for commander/mavlink */
	struct mission_item_s				_mission_item;		/**< current mission item */

	perf_counter_t	_loop_perf;			/**< loop performance counter */

	Geofence					_geofence;
	bool						_geofence_violation_warning_sent;

	bool						_fence_valid;		/**< flag if fence is valid */
	bool						_inside_fence;		/**< vehicle is inside fence */

	struct navigation_capabilities_s		_nav_caps;

	class 		Mission				_mission;

	bool		_mission_item_valid;		/**< current mission item valid */
	bool		_global_pos_valid;		/**< track changes of global_position */
	bool		_reset_loiter_pos;		/**< if true then loiter position should be set to current position */
	bool		_waypoint_position_reached;
	bool		_waypoint_yaw_reached;
	uint64_t	_time_first_inside_orbit;
	bool		_need_takeoff;			/**< if need to perform vertical takeoff before going to waypoint (only for MISSION mode and VTOL vehicles) */
	bool		_do_takeoff;			/**< vertical takeoff state, current mission item is generated by navigator (only for MISSION mode and VTOL vehicles) */

	MissionFeasibilityChecker missionFeasiblityChecker;

	uint64_t	_set_nav_state_timestamp;	/**< timestamp of last handled navigation state request */

	bool		_pos_sp_triplet_updated;

	const char *nav_states_str[NAV_STATE_MAX];

	struct {
		float min_altitude;
		float acceptance_radius;
		float loiter_radius;
		int onboard_mission_enabled;
		float takeoff_alt;
		float land_alt;
		float rtl_alt;
		float rtl_land_delay;
	}		_parameters;			/**< local copies of parameters */

	struct {
		param_t min_altitude;
		param_t acceptance_radius;
		param_t loiter_radius;
		param_t onboard_mission_enabled;
		param_t takeoff_alt;
		param_t land_alt;
		param_t rtl_alt;
		param_t rtl_land_delay;
	}		_parameter_handles;		/**< handles for parameters */

	enum Event {
		EVENT_NONE_REQUESTED,
		EVENT_READY_REQUESTED,
		EVENT_LOITER_REQUESTED,
		EVENT_MISSION_REQUESTED,
		EVENT_RTL_REQUESTED,
		EVENT_LAND_REQUESTED,
		EVENT_MISSION_CHANGED,
		EVENT_HOME_POSITION_CHANGED,
		MAX_EVENT
	};

	/**
	 * State machine transition table
	 */
	static StateTable::Tran const myTable[NAV_STATE_MAX][MAX_EVENT];

	enum RTLState {
		RTL_STATE_NONE = 0,
		RTL_STATE_CLIMB,
		RTL_STATE_RETURN,
		RTL_STATE_DESCEND
	};

	enum RTLState _rtl_state;

	/**
	 * Update our local parameter cache.
	 */
	void		parameters_update();

	/**
	 * Retrieve global position
	 */
	void		global_position_update();

	/**
	 * Retrieve home position
	 */
	void		home_position_update();

	/**
	 * Retreive navigation capabilities
	 */
	void		navigation_capabilities_update();

	/**
	 * Retrieve offboard mission.
	 */
	void		offboard_mission_update(bool isrotaryWing);

	/**
	 * Retrieve onboard mission.
	 */
	void		onboard_mission_update();

	/**
	 * Retrieve vehicle status
	 */
	void		vehicle_status_update();

	/**
	 * Retrieve vehicle control mode
	 */
	void		vehicle_control_mode_update();

	/**
	 * Shim for calling task_main from task_create.
	 */
	static void	task_main_trampoline(int argc, char *argv[]);

	/**
	 * Main task.
	 */
	void		task_main();

	void		publish_safepoints(unsigned points);

	/**
	 * Functions that are triggered when a new state is entered.
	 */
	void		start_none();
	void		start_ready();
	void		start_loiter();
	void		start_mission();
	void		start_rtl();
	void		start_land();
	void		start_land_home();

	/**
	 * Fork for state transitions
	 */
	void		request_loiter_or_ready();
	void		request_mission_if_available();

	/**
	 * Guards offboard mission
	 */
	bool		offboard_mission_available(unsigned relative_index);

	/**
	 * Guards onboard mission
	 */
	bool		onboard_mission_available(unsigned relative_index);

	/**
	 * Reset all "reached" flags.
	 */
	void		reset_reached();

	/**
	 * Check if current mission item has been reached.
	 */
	bool		check_mission_item_reached();

	/**
	 * Perform actions when current mission item reached.
	 */
	void		on_mission_item_reached();

	/**
	 * Move to next waypoint
	 */
	void		set_mission_item();

	/**
	 * Switch to next RTL state
	 */
	void		set_rtl_item();

	/**
	 * Set position setpoint for mission item
	 */
	void		position_setpoint_from_mission_item(position_setpoint_s *sp, mission_item_s *item);

	/**
	 * Helper function to get a takeoff item
	 */
	void		get_takeoff_setpoint(position_setpoint_s *pos_sp);

	/**
	 * Publish a new mission item triplet for position controller
	 */
	void		publish_position_setpoint_triplet();
};

namespace navigator
{

/* oddly, ERROR is not defined for c++ */
#ifdef ERROR
# undef ERROR
#endif
static const int ERROR = -1;

Navigator	*g_navigator;
}

Navigator::Navigator() :

/* state machine transition table */
	StateTable(&myTable[0][0], NAV_STATE_MAX, MAX_EVENT),

	_task_should_exit(false),
	_navigator_task(-1),
	_mavlink_fd(-1),

/* subscriptions */
	_global_pos_sub(-1),
	_home_pos_sub(-1),
	_vstatus_sub(-1),
	_params_sub(-1),
	_offboard_mission_sub(-1),
	_onboard_mission_sub(-1),
	_capabilities_sub(-1),
	_control_mode_sub(-1),

/* publications */
	_pos_sp_triplet_pub(-1),

/* performance counters */
	_loop_perf(perf_alloc(PC_ELAPSED, "navigator")),

	_geofence_violation_warning_sent(false),
	_fence_valid(false),
	_inside_fence(true),
	_mission(),
	_mission_item_valid(false),
	_global_pos_valid(false),
	_reset_loiter_pos(true),
	_waypoint_position_reached(false),
	_waypoint_yaw_reached(false),
	_time_first_inside_orbit(0),
	_need_takeoff(true),
	_do_takeoff(false),
	_set_nav_state_timestamp(0),
	_pos_sp_triplet_updated(false),
/* states */
	_rtl_state(RTL_STATE_NONE)
{
	_parameter_handles.min_altitude = param_find("NAV_MIN_ALT");
	_parameter_handles.acceptance_radius = param_find("NAV_ACCEPT_RAD");
	_parameter_handles.loiter_radius = param_find("NAV_LOITER_RAD");
	_parameter_handles.onboard_mission_enabled = param_find("NAV_ONB_MIS_EN");
	_parameter_handles.takeoff_alt = param_find("NAV_TAKEOFF_ALT");
	_parameter_handles.land_alt = param_find("NAV_LAND_ALT");
	_parameter_handles.rtl_alt = param_find("NAV_RTL_ALT");
	_parameter_handles.rtl_land_delay = param_find("NAV_RTL_LAND_T");

	memset(&_pos_sp_triplet, 0, sizeof(struct position_setpoint_triplet_s));
	memset(&_mission_item, 0, sizeof(struct mission_item_s));

	memset(&nav_states_str, 0, sizeof(nav_states_str));
	nav_states_str[0] = "NONE";
	nav_states_str[1] = "READY";
	nav_states_str[2] = "LOITER";
	nav_states_str[3] = "MISSION";
	nav_states_str[4] = "RTL";
	nav_states_str[5] = "LAND";

	/* Initialize state machine */
	myState = NAV_STATE_NONE;
	start_none();
}

Navigator::~Navigator()
{
	if (_navigator_task != -1) {

		/* task wakes up every 100ms or so at the longest */
		_task_should_exit = true;

		/* wait for a second for the task to quit at our request */
		unsigned i = 0;

		do {
			/* wait 20ms */
			usleep(20000);

			/* if we have given up, kill it */
			if (++i > 50) {
				task_delete(_navigator_task);
				break;
			}
		} while (_navigator_task != -1);
	}

	navigator::g_navigator = nullptr;
}

void
Navigator::parameters_update()
{
	/* read from param to clear updated flag */
	struct parameter_update_s update;
	orb_copy(ORB_ID(parameter_update), _params_sub, &update);

	param_get(_parameter_handles.min_altitude, &(_parameters.min_altitude));
	param_get(_parameter_handles.acceptance_radius, &(_parameters.acceptance_radius));
	param_get(_parameter_handles.loiter_radius, &(_parameters.loiter_radius));
	param_get(_parameter_handles.onboard_mission_enabled, &(_parameters.onboard_mission_enabled));
	param_get(_parameter_handles.takeoff_alt, &(_parameters.takeoff_alt));
	param_get(_parameter_handles.land_alt, &(_parameters.land_alt));
	param_get(_parameter_handles.rtl_alt, &(_parameters.rtl_alt));
	param_get(_parameter_handles.rtl_land_delay, &(_parameters.rtl_land_delay));

	_mission.set_onboard_mission_allowed((bool)_parameter_handles.onboard_mission_enabled);

	_geofence.updateParams();
}

void
Navigator::global_position_update()
{
	orb_copy(ORB_ID(vehicle_global_position), _global_pos_sub, &_global_pos);
}

void
Navigator::home_position_update()
{
	orb_copy(ORB_ID(home_position), _home_pos_sub, &_home_pos);
}

void
Navigator::navigation_capabilities_update()
{
	orb_copy(ORB_ID(navigation_capabilities), _capabilities_sub, &_nav_caps);
}


void
Navigator::offboard_mission_update(bool isrotaryWing)
{
	struct mission_s offboard_mission;

	if (orb_copy(ORB_ID(offboard_mission), _offboard_mission_sub, &offboard_mission) == OK) {

		/* Check mission feasibility, for now do not handle the return value,
		 * however warnings are issued to the gcs via mavlink from inside the MissionFeasiblityChecker */
		dm_item_t dm_current;

		if (offboard_mission.dataman_id == 0) {
			dm_current = DM_KEY_WAYPOINTS_OFFBOARD_0;

		} else {
			dm_current = DM_KEY_WAYPOINTS_OFFBOARD_1;
		}

		missionFeasiblityChecker.checkMissionFeasible(isrotaryWing, dm_current, (size_t)offboard_mission.count, _geofence);

		_mission.set_offboard_dataman_id(offboard_mission.dataman_id);

		_mission.set_offboard_mission_count(offboard_mission.count);
		_mission.set_current_offboard_mission_index(offboard_mission.current_index);

	} else {
		_mission.set_offboard_mission_count(0);
		_mission.set_current_offboard_mission_index(0);
	}

	_mission.publish_mission_result();
}

void
Navigator::onboard_mission_update()
{
	struct mission_s onboard_mission;

	if (orb_copy(ORB_ID(onboard_mission), _onboard_mission_sub, &onboard_mission) == OK) {

		_mission.set_onboard_mission_count(onboard_mission.count);
		_mission.set_current_onboard_mission_index(onboard_mission.current_index);

	} else {
		_mission.set_onboard_mission_count(0);
		_mission.set_current_onboard_mission_index(0);
	}
}

void
Navigator::vehicle_status_update()
{
	if (orb_copy(ORB_ID(vehicle_status), _vstatus_sub, &_vstatus) != OK) {
		/* in case the commander is not be running */
		_vstatus.arming_state = ARMING_STATE_STANDBY;
	}
}

void
Navigator::vehicle_control_mode_update()
{
	if (orb_copy(ORB_ID(vehicle_control_mode), _control_mode_sub, &_control_mode) != OK) {
		/* in case the commander is not be running */
		_control_mode.flag_control_auto_enabled = false;
		_control_mode.flag_armed = false;
	}
}

void
Navigator::task_main_trampoline(int argc, char *argv[])
{
	navigator::g_navigator->task_main();
}

void
Navigator::task_main()
{
	/* inform about start */
	warnx("Initializing..");
	fflush(stdout);

	_mavlink_fd = open(MAVLINK_LOG_DEVICE, 0);

	mavlink_log_info(_mavlink_fd, "[navigator] started");

	/* Try to load the geofence:
	 * if /fs/microsd/etc/geofence.txt load from this file
	 * else clear geofence data in datamanager
	 */
	struct stat buffer;

	if (stat(GEOFENCE_FILENAME, &buffer) == 0) {
		warnx("Try to load geofence.txt");
		_geofence.loadFromFile(GEOFENCE_FILENAME);

	} else {
		if (_geofence.clearDm() > 0)
			warnx("Geofence cleared");
		else
			warnx("Could not clear geofence");
	}

	/*
	 * do subscriptions
	 */
	_global_pos_sub = orb_subscribe(ORB_ID(vehicle_global_position));
	_offboard_mission_sub = orb_subscribe(ORB_ID(offboard_mission));
	_onboard_mission_sub = orb_subscribe(ORB_ID(onboard_mission));
	_capabilities_sub = orb_subscribe(ORB_ID(navigation_capabilities));
	_vstatus_sub = orb_subscribe(ORB_ID(vehicle_status));
	_control_mode_sub = orb_subscribe(ORB_ID(vehicle_control_mode));
	_params_sub = orb_subscribe(ORB_ID(parameter_update));
	_home_pos_sub = orb_subscribe(ORB_ID(home_position));

	/* copy all topics first time */
	vehicle_status_update();
	vehicle_control_mode_update();
	parameters_update();
	global_position_update();
	home_position_update();
	navigation_capabilities_update();
	offboard_mission_update(_vstatus.is_rotary_wing);
	onboard_mission_update();

	/* rate limit position updates to 50 Hz */
	orb_set_interval(_global_pos_sub, 20);

	unsigned prevState = NAV_STATE_NONE;
	hrt_abstime mavlink_open_time = 0;
	const hrt_abstime mavlink_open_interval = 500000;

	/* wakeup source(s) */
	struct pollfd fds[8];

	/* Setup of loop */
	fds[0].fd = _params_sub;
	fds[0].events = POLLIN;
	fds[1].fd = _global_pos_sub;
	fds[1].events = POLLIN;
	fds[2].fd = _home_pos_sub;
	fds[2].events = POLLIN;
	fds[3].fd = _capabilities_sub;
	fds[3].events = POLLIN;
	fds[4].fd = _offboard_mission_sub;
	fds[4].events = POLLIN;
	fds[5].fd = _onboard_mission_sub;
	fds[5].events = POLLIN;
	fds[6].fd = _vstatus_sub;
	fds[6].events = POLLIN;
	fds[7].fd = _control_mode_sub;
	fds[7].events = POLLIN;

	while (!_task_should_exit) {

		/* wait for up to 100ms for data */
		int pret = poll(&fds[0], (sizeof(fds) / sizeof(fds[0])), 100);

		/* timed out - periodic check for _task_should_exit, etc. */
		if (pret == 0) {
			continue;
		}

		/* this is undesirable but not much we can do - might want to flag unhappy status */
		if (pret < 0) {
			warn("poll error %d, %d", pret, errno);
			continue;
		}

		perf_begin(_loop_perf);

		if (_mavlink_fd < 0 && hrt_absolute_time() > mavlink_open_time) {
			/* try to reopen the mavlink log device with specified interval */
			mavlink_open_time = hrt_abstime() + mavlink_open_interval;
			_mavlink_fd = open(MAVLINK_LOG_DEVICE, 0);
		}

		/* vehicle control mode updated */
		if (fds[7].revents & POLLIN) {
			vehicle_control_mode_update();
		}

		/* vehicle status updated */
		if (fds[6].revents & POLLIN) {
			vehicle_status_update();

			/* evaluate state requested by commander */
			if (_control_mode.flag_armed && _control_mode.flag_control_auto_enabled) {
<<<<<<< HEAD
				if (_vstatus.set_nav_state_timestamp != _set_nav_state_timestamp) {
					/* commander requested new navigation mode, try to set it */
					switch (_vstatus.set_nav_state) {
					case NAV_STATE_NONE:
						/* nothing to do */
						break;

					case NAV_STATE_LOITER:
						request_loiter_or_ready();
						break;

					case NAV_STATE_MISSION:
						request_mission_if_available();
						break;

					case NAV_STATE_RTL:
=======
				/* publish position setpoint triplet on each status update if navigator active */
				_pos_sp_triplet_updated = true;

				bool stick_mode = false;

				if (!_vstatus.rc_signal_lost) {
					/* RC signal available, use control switches to set mode */
					/* RETURN switch, overrides MISSION switch */
					if (_vstatus.return_switch == RETURN_SWITCH_RETURN) {
						/* switch to RTL if not already landed after RTL and home position set */
>>>>>>> 60554c8a
						if (!(_rtl_state == RTL_STATE_DESCEND &&
							  (myState == NAV_STATE_LAND || myState == NAV_STATE_LOITER)) &&
							_vstatus.condition_home_position_valid) {
							dispatch(EVENT_RTL_REQUESTED);
						}

						break;

					case NAV_STATE_LAND:
						dispatch(EVENT_LAND_REQUESTED);

						break;

					default:
						warnx("ERROR: Requested navigation state not supported");
						break;
					}

				} else {
					/* on first switch to AUTO try mission by default, if none is available fallback to loiter */
					if (myState == NAV_STATE_NONE) {
						request_mission_if_available();
					}
				}

			} else {
				/* navigator shouldn't act */
				dispatch(EVENT_NONE_REQUESTED);
			}

			_set_nav_state_timestamp = _vstatus.set_nav_state_timestamp;
		}

		/* parameters updated */
		if (fds[0].revents & POLLIN) {
			parameters_update();
			/* note that these new parameters won't be in effect until a mission triplet is published again */
		}

		/* navigation capabilities updated */
		if (fds[3].revents & POLLIN) {
			navigation_capabilities_update();
		}

		/* offboard mission updated */
		if (fds[4].revents & POLLIN) {
			offboard_mission_update(_vstatus.is_rotary_wing);
			// XXX check if mission really changed
			dispatch(EVENT_MISSION_CHANGED);
		}

		/* onboard mission updated */
		if (fds[5].revents & POLLIN) {
			onboard_mission_update();
			// XXX check if mission really changed
			dispatch(EVENT_MISSION_CHANGED);
		}

		/* home position updated */
		if (fds[2].revents & POLLIN) {
			home_position_update();
			// XXX check if home position really changed
			dispatch(EVENT_HOME_POSITION_CHANGED);
		}

		/* global position updated */
		if (fds[1].revents & POLLIN) {
			global_position_update();

			if (_control_mode.flag_armed && _control_mode.flag_control_auto_enabled) {
				/* publish position setpoint triplet on each position update if navigator active */
				_pos_sp_triplet_updated = true;

				if (myState == NAV_STATE_LAND && !_global_pos_valid) {
					/* got global position when landing, update setpoint */
					start_land();
				}

				/* check if waypoint has been reached in MISSION, RTL and LAND modes */
				if (myState == NAV_STATE_MISSION || myState == NAV_STATE_RTL || myState == NAV_STATE_LAND) {
					if (check_mission_item_reached()) {
						on_mission_item_reached();
					}
				}
			}

			/* Check geofence violation */
			if (!_geofence.inside(&_global_pos)) {
				//xxx: publish geofence violation here (or change local flag depending on which app handles the flight termination)

				/* Issue a warning about the geofence violation once */
				if (!_geofence_violation_warning_sent) {
					mavlink_log_critical(_mavlink_fd, "#audio: Geofence violation");
					_geofence_violation_warning_sent = true;
				}

			} else {
				/* Reset the _geofence_violation_warning_sent field */
				_geofence_violation_warning_sent = false;
			}
		}

		_global_pos_valid = _vstatus.condition_global_position_valid;

		/* publish position setpoint triplet if updated */
		if (_pos_sp_triplet_updated) {
			_pos_sp_triplet_updated = false;
			publish_position_setpoint_triplet();
		}

		/* notify user about state changes */
		if (myState != prevState) {
			mavlink_log_info(_mavlink_fd, "#audio: navigation state: %s", nav_states_str[myState]);
			prevState = myState;
		}

		perf_end(_loop_perf);
	}

	warnx("exiting.");

	_navigator_task = -1;
	_exit(0);
}

int
Navigator::start()
{
	ASSERT(_navigator_task == -1);

	/* start the task */
	_navigator_task = task_spawn_cmd("navigator",
					 SCHED_DEFAULT,
					 SCHED_PRIORITY_MAX - 5,
					 2048,
					 (main_t)&Navigator::task_main_trampoline,
					 nullptr);

	if (_navigator_task < 0) {
		warn("task start failed");
		return -errno;
	}

	return OK;
}

void
Navigator::status()
{
	warnx("Global position: %svalid", _global_pos_valid ? "" : "in");

	if (_global_pos_valid) {
		warnx("Longitude %5.5f degrees, latitude %5.5f degrees", _global_pos.lon, _global_pos.lat);
		warnx("Altitude %5.5f meters, altitude above home %5.5f meters",
		      (double)_global_pos.alt, (double)(_global_pos.alt - _home_pos.alt));
		warnx("Ground velocity in m/s, N %5.5f, E %5.5f, D %5.5f",
		      (double)_global_pos.vel_n, (double)_global_pos.vel_e, (double)_global_pos.vel_d);
		warnx("Compass heading in degrees %5.5f", (double)(_global_pos.yaw * M_RAD_TO_DEG_F));
	}

	if (_fence_valid) {
		warnx("Geofence is valid");
//		warnx("Vertex longitude latitude");
//		for (unsigned i = 0; i < _fence.count; i++)
//		warnx("%6u %9.5f %8.5f", i, (double)_fence.vertices[i].lon, (double)_fence.vertices[i].lat);

	} else {
		warnx("Geofence not set");
	}

	switch (myState) {
	case NAV_STATE_NONE:
		warnx("State: None");
		break;

	case NAV_STATE_LOITER:
		warnx("State: Loiter");
		break;

	case NAV_STATE_MISSION:
		warnx("State: Mission");
		break;

	case NAV_STATE_RTL:
		warnx("State: RTL");
		break;

	default:
		warnx("State: Unknown");
		break;
	}
}

StateTable::Tran const Navigator::myTable[NAV_STATE_MAX][MAX_EVENT] = {
	{
		/* NAV_STATE_NONE */
		/* EVENT_NONE_REQUESTED */		{NO_ACTION, NAV_STATE_NONE},
		/* EVENT_READY_REQUESTED */		{ACTION(&Navigator::start_ready), NAV_STATE_READY},
		/* EVENT_LOITER_REQUESTED */		{ACTION(&Navigator::start_loiter), NAV_STATE_LOITER},
		/* EVENT_MISSION_REQUESTED */		{ACTION(&Navigator::start_mission), NAV_STATE_MISSION},
		/* EVENT_RTL_REQUESTED */		{ACTION(&Navigator::start_rtl), NAV_STATE_RTL},
		/* EVENT_LAND_REQUESTED */		{ACTION(&Navigator::start_land), NAV_STATE_LAND},
		/* EVENT_MISSION_CHANGED */		{NO_ACTION, NAV_STATE_NONE},
		/* EVENT_HOME_POSITION_CHANGED */	{NO_ACTION, NAV_STATE_NONE},
	},
	{
		/* NAV_STATE_READY */
		/* EVENT_NONE_REQUESTED */		{ACTION(&Navigator::start_none), NAV_STATE_NONE},
		/* EVENT_READY_REQUESTED */		{NO_ACTION, NAV_STATE_READY},
		/* EVENT_LOITER_REQUESTED */		{NO_ACTION, NAV_STATE_READY},
		/* EVENT_MISSION_REQUESTED */		{ACTION(&Navigator::start_mission), NAV_STATE_MISSION},
		/* EVENT_RTL_REQUESTED */		{NO_ACTION, NAV_STATE_READY},
		/* EVENT_LAND_REQUESTED */		{NO_ACTION, NAV_STATE_READY},
		/* EVENT_MISSION_CHANGED */		{NO_ACTION, NAV_STATE_READY},
		/* EVENT_HOME_POSITION_CHANGED */	{NO_ACTION, NAV_STATE_READY},
	},
	{
		/* NAV_STATE_LOITER */
		/* EVENT_NONE_REQUESTED */		{ACTION(&Navigator::start_none), NAV_STATE_NONE},
		/* EVENT_READY_REQUESTED */		{NO_ACTION, NAV_STATE_LOITER},
		/* EVENT_LOITER_REQUESTED */		{NO_ACTION, NAV_STATE_LOITER},
		/* EVENT_MISSION_REQUESTED */		{ACTION(&Navigator::start_mission), NAV_STATE_MISSION},
		/* EVENT_RTL_REQUESTED */		{ACTION(&Navigator::start_rtl), NAV_STATE_RTL},
		/* EVENT_LAND_REQUESTED */		{ACTION(&Navigator::start_land), NAV_STATE_LAND},
		/* EVENT_MISSION_CHANGED */		{NO_ACTION, NAV_STATE_LOITER},
		/* EVENT_HOME_POSITION_CHANGED */	{NO_ACTION, NAV_STATE_LOITER},
	},
	{
		/* NAV_STATE_MISSION */
		/* EVENT_NONE_REQUESTED */		{ACTION(&Navigator::start_none), NAV_STATE_NONE},
		/* EVENT_READY_REQUESTED */		{ACTION(&Navigator::start_ready), NAV_STATE_READY},
		/* EVENT_LOITER_REQUESTED */		{ACTION(&Navigator::start_loiter), NAV_STATE_LOITER},
		/* EVENT_MISSION_REQUESTED */		{NO_ACTION, NAV_STATE_MISSION},
		/* EVENT_RTL_REQUESTED */		{ACTION(&Navigator::start_rtl), NAV_STATE_RTL},
		/* EVENT_LAND_REQUESTED */		{ACTION(&Navigator::start_land), NAV_STATE_LAND},
		/* EVENT_MISSION_CHANGED */		{ACTION(&Navigator::start_mission), NAV_STATE_MISSION},
		/* EVENT_HOME_POSITION_CHANGED */	{NO_ACTION, NAV_STATE_MISSION},
	},
	{
		/* NAV_STATE_RTL */
		/* EVENT_NONE_REQUESTED */		{ACTION(&Navigator::start_none), NAV_STATE_NONE},
		/* EVENT_READY_REQUESTED */		{ACTION(&Navigator::start_ready), NAV_STATE_READY},
		/* EVENT_LOITER_REQUESTED */		{ACTION(&Navigator::start_loiter), NAV_STATE_LOITER},
		/* EVENT_MISSION_REQUESTED */		{ACTION(&Navigator::start_mission), NAV_STATE_MISSION},
		/* EVENT_RTL_REQUESTED */		{NO_ACTION, NAV_STATE_RTL},
		/* EVENT_LAND_REQUESTED */		{ACTION(&Navigator::start_land_home), NAV_STATE_LAND},
		/* EVENT_MISSION_CHANGED */		{NO_ACTION, NAV_STATE_RTL},
		/* EVENT_HOME_POSITION_CHANGED */	{ACTION(&Navigator::start_rtl), NAV_STATE_RTL},	// TODO need to reset rtl_state
	},
	{
		/* NAV_STATE_LAND */
		/* EVENT_NONE_REQUESTED */		{ACTION(&Navigator::start_none), NAV_STATE_NONE},
		/* EVENT_READY_REQUESTED */		{ACTION(&Navigator::start_ready), NAV_STATE_READY},
		/* EVENT_LOITER_REQUESTED */		{ACTION(&Navigator::start_loiter), NAV_STATE_LOITER},
		/* EVENT_MISSION_REQUESTED */		{ACTION(&Navigator::start_mission), NAV_STATE_MISSION},
		/* EVENT_RTL_REQUESTED */		{ACTION(&Navigator::start_rtl), NAV_STATE_RTL},
		/* EVENT_LAND_REQUESTED */		{NO_ACTION, NAV_STATE_LAND},
		/* EVENT_MISSION_CHANGED */		{NO_ACTION, NAV_STATE_LAND},
		/* EVENT_HOME_POSITION_CHANGED */	{NO_ACTION, NAV_STATE_LAND},
	},
};

void
Navigator::start_none()
{
	reset_reached();

	_pos_sp_triplet.previous.valid = false;
	_pos_sp_triplet.current.valid = false;
	_pos_sp_triplet.next.valid = false;
	_mission_item_valid = false;

	_reset_loiter_pos = true;
	_do_takeoff = false;
	_rtl_state = RTL_STATE_NONE;

	_pos_sp_triplet_updated = true;
}

void
Navigator::start_ready()
{
	reset_reached();

	_pos_sp_triplet.previous.valid = false;
	_pos_sp_triplet.current.valid = true;
	_pos_sp_triplet.next.valid = false;

	_pos_sp_triplet.current.type = SETPOINT_TYPE_IDLE;

	_mission_item_valid = false;

	_reset_loiter_pos = true;
	_do_takeoff = false;

	if (_rtl_state != RTL_STATE_DESCEND) {
		/* reset RTL state if landed not at home */
		_rtl_state = RTL_STATE_NONE;
	}

	_pos_sp_triplet_updated = true;
}

void
Navigator::start_loiter()
{
	reset_reached();

	_do_takeoff = false;

	/* set loiter position if needed */
	if (_reset_loiter_pos || !_pos_sp_triplet.current.valid) {
		_reset_loiter_pos = false;

		_pos_sp_triplet.current.lat = _global_pos.lat;
		_pos_sp_triplet.current.lon = _global_pos.lon;
		_pos_sp_triplet.current.yaw = NAN;	// NAN means to use current yaw

		float min_alt_amsl = _parameters.min_altitude + _home_pos.alt;

		/* use current altitude if above min altitude set by parameter */
		if (_global_pos.alt < min_alt_amsl && !_vstatus.is_rotary_wing) {
			_pos_sp_triplet.current.alt = min_alt_amsl;
			mavlink_log_info(_mavlink_fd, "#audio: loiter %.1fm higher", (double)(min_alt_amsl - _global_pos.alt));

		} else {
			_pos_sp_triplet.current.alt = _global_pos.alt;
			mavlink_log_info(_mavlink_fd, "#audio: loiter at current altitude");
		}

	}
	_pos_sp_triplet.current.type = SETPOINT_TYPE_LOITER;
	_pos_sp_triplet.current.loiter_radius = _parameters.loiter_radius;
	_pos_sp_triplet.current.loiter_direction = 1;
	_pos_sp_triplet.previous.valid = false;
	_pos_sp_triplet.current.valid = true;
	_pos_sp_triplet.next.valid = false;
	_mission_item_valid = false;

	_pos_sp_triplet_updated = true;
}

void
Navigator::start_mission()
{
	_need_takeoff = true;

	set_mission_item();
}

void
Navigator::set_mission_item()
{
	reset_reached();

	/* copy current mission to previous item */
	memcpy(&_pos_sp_triplet.previous, &_pos_sp_triplet.current, sizeof(position_setpoint_s));

	_reset_loiter_pos = true;
	_do_takeoff = false;

	int ret;
	bool onboard;
	unsigned index;

	ret = _mission.get_current_mission_item(&_mission_item, &onboard, &index);

	if (ret == OK) {
		_mission.report_current_offboard_mission_item();

		_mission_item_valid = true;
		position_setpoint_from_mission_item(&_pos_sp_triplet.current, &_mission_item);

		if (_mission_item.nav_cmd != NAV_CMD_RETURN_TO_LAUNCH &&
		    _mission_item.nav_cmd != NAV_CMD_LOITER_TIME_LIMIT &&
		    _mission_item.nav_cmd != NAV_CMD_LOITER_TURN_COUNT &&
		    _mission_item.nav_cmd != NAV_CMD_LOITER_UNLIMITED) {
			/* don't reset RTL state on RTL or LOITER items */
			_rtl_state = RTL_STATE_NONE;
		}

		if (_vstatus.is_rotary_wing) {
			if (_need_takeoff && (
				    _mission_item.nav_cmd == NAV_CMD_TAKEOFF ||
				    _mission_item.nav_cmd == NAV_CMD_WAYPOINT ||
				    _mission_item.nav_cmd == NAV_CMD_RETURN_TO_LAUNCH ||
				    _mission_item.nav_cmd == NAV_CMD_LOITER_TIME_LIMIT ||
				    _mission_item.nav_cmd == NAV_CMD_LOITER_TURN_COUNT ||
				    _mission_item.nav_cmd == NAV_CMD_LOITER_UNLIMITED
			    )) {
				/* do special TAKEOFF handling for VTOL */
				_need_takeoff = false;

				/* calculate desired takeoff altitude AMSL */
				float takeoff_alt_amsl = _pos_sp_triplet.current.alt;

				if (_vstatus.condition_landed) {
					/* takeoff to at least NAV_TAKEOFF_ALT from ground if landed */
					takeoff_alt_amsl = fmaxf(takeoff_alt_amsl, _global_pos.alt + _parameters.takeoff_alt);
				}

				/* check if we really need takeoff */
				if (_vstatus.condition_landed || _global_pos.alt < takeoff_alt_amsl - _mission_item.acceptance_radius) {
					/* force TAKEOFF if landed or waypoint altitude is more than current */
					_do_takeoff = true;

					/* move current position setpoint to next */
					memcpy(&_pos_sp_triplet.next, &_pos_sp_triplet.current, sizeof(position_setpoint_s));

					/* set current setpoint to takeoff */

					_pos_sp_triplet.current.lat = _global_pos.lat;
					_pos_sp_triplet.current.lon = _global_pos.lon;
					_pos_sp_triplet.current.alt = takeoff_alt_amsl;
					_pos_sp_triplet.current.yaw = NAN;
					_pos_sp_triplet.current.type = SETPOINT_TYPE_TAKEOFF;
				}

			} else if (_mission_item.nav_cmd == NAV_CMD_LAND) {
				/* will need takeoff after landing */
				_need_takeoff = true;
			}
		}

		if (_do_takeoff) {
			mavlink_log_info(_mavlink_fd, "#audio: takeoff to %.1fm above home", (double)(_pos_sp_triplet.current.alt - _home_pos.alt));

		} else {
			if (onboard) {
				mavlink_log_info(_mavlink_fd, "#audio: heading to onboard WP %d", index);

			} else {
				mavlink_log_info(_mavlink_fd, "#audio: heading to offboard WP %d", index);
			}
		}

	} else {
		/* since a mission is not advanced without WPs available, this is not supposed to happen */
		_mission_item_valid = false;
		_pos_sp_triplet.current.valid = false;
		warnx("ERROR: current WP can't be set");
	}

	if (!_do_takeoff) {
		mission_item_s item_next;
		ret = _mission.get_next_mission_item(&item_next);

		if (ret == OK) {
			position_setpoint_from_mission_item(&_pos_sp_triplet.next, &item_next);

		} else {
			/* this will fail for the last WP */
			_pos_sp_triplet.next.valid = false;
		}
	}

	_pos_sp_triplet_updated = true;
}

void
Navigator::start_rtl()
{
	_do_takeoff = false;

	/* decide if we need climb */
	if (_rtl_state == RTL_STATE_NONE) {
		if (_global_pos.alt < _home_pos.alt + _parameters.rtl_alt) {
			_rtl_state = RTL_STATE_CLIMB;

		} else {
			_rtl_state = RTL_STATE_RETURN;
		}
	}

	/* if switching directly to return state, reset altitude setpoint */
	if (_rtl_state == RTL_STATE_RETURN) {
		_mission_item.altitude_is_relative = false;
		_mission_item.altitude = _global_pos.alt;
	}

	_reset_loiter_pos = true;
	set_rtl_item();
}

void
Navigator::start_land()
{
	reset_reached();

	/* this state can be requested by commander even if no global position available,
	 * in his case controller must perform landing without position control */
	_do_takeoff = false;
	_reset_loiter_pos = true;

	memcpy(&_pos_sp_triplet.previous, &_pos_sp_triplet.current, sizeof(position_setpoint_s));

	_mission_item_valid = true;

	_mission_item.lat = _global_pos.lat;
	_mission_item.lon = _global_pos.lon;
	_mission_item.altitude_is_relative = false;
	_mission_item.altitude = _global_pos.alt;
	_mission_item.yaw = NAN;
	_mission_item.loiter_radius = _parameters.loiter_radius;
	_mission_item.loiter_direction = 1;
	_mission_item.nav_cmd = NAV_CMD_LAND;
	_mission_item.acceptance_radius = _parameters.acceptance_radius;
	_mission_item.time_inside = 0.0f;
	_mission_item.pitch_min = 0.0f;
	_mission_item.autocontinue = true;
	_mission_item.origin = ORIGIN_ONBOARD;

	position_setpoint_from_mission_item(&_pos_sp_triplet.current, &_mission_item);

	_pos_sp_triplet.next.valid = false;
}

void
Navigator::start_land_home()
{
	reset_reached();

	/* land to home position, should be called when hovering above home, from RTL state */
	_do_takeoff = false;
	_reset_loiter_pos = true;

	memcpy(&_pos_sp_triplet.previous, &_pos_sp_triplet.current, sizeof(position_setpoint_s));

	_mission_item_valid = true;

	_mission_item.lat = _home_pos.lat;
	_mission_item.lon = _home_pos.lon;
	_mission_item.altitude_is_relative = false;
	_mission_item.altitude = _home_pos.alt;
	_mission_item.yaw = NAN;
	_mission_item.loiter_radius = _parameters.loiter_radius;
	_mission_item.loiter_direction = 1;
	_mission_item.nav_cmd = NAV_CMD_LAND;
	_mission_item.acceptance_radius = _parameters.acceptance_radius;
	_mission_item.time_inside = 0.0f;
	_mission_item.pitch_min = 0.0f;
	_mission_item.autocontinue = true;
	_mission_item.origin = ORIGIN_ONBOARD;

	position_setpoint_from_mission_item(&_pos_sp_triplet.current, &_mission_item);

	_pos_sp_triplet.next.valid = false;
}

void
Navigator::set_rtl_item()
{
	reset_reached();

	switch (_rtl_state) {
	case RTL_STATE_CLIMB: {
			memcpy(&_pos_sp_triplet.previous, &_pos_sp_triplet.current, sizeof(position_setpoint_s));

			float climb_alt = _home_pos.alt + _parameters.rtl_alt;

			if (_vstatus.condition_landed) {
				climb_alt = fmaxf(climb_alt, _global_pos.alt + _parameters.rtl_alt);
			}

			_mission_item_valid = true;

			_mission_item.lat = _global_pos.lat;
			_mission_item.lon = _global_pos.lon;
			_mission_item.altitude_is_relative = false;
			_mission_item.altitude = climb_alt;
			_mission_item.yaw = NAN;
			_mission_item.loiter_radius = _parameters.loiter_radius;
			_mission_item.loiter_direction = 1;
			_mission_item.nav_cmd = NAV_CMD_TAKEOFF;
			_mission_item.acceptance_radius = _parameters.acceptance_radius;
			_mission_item.time_inside = 0.0f;
			_mission_item.pitch_min = 0.0f;
			_mission_item.autocontinue = true;
			_mission_item.origin = ORIGIN_ONBOARD;

			position_setpoint_from_mission_item(&_pos_sp_triplet.current, &_mission_item);

			_pos_sp_triplet.next.valid = false;

			mavlink_log_info(_mavlink_fd, "#audio: RTL: climb to %.1fm above home", (double)(climb_alt - _home_pos.alt));
			break;
		}

	case RTL_STATE_RETURN: {
			memcpy(&_pos_sp_triplet.previous, &_pos_sp_triplet.current, sizeof(position_setpoint_s));

			_mission_item_valid = true;

			_mission_item.lat = _home_pos.lat;
			_mission_item.lon = _home_pos.lon;
			// don't change altitude
			if (_pos_sp_triplet.previous.valid) {
				/* if previous setpoint is valid then use it to calculate heading to home */
				_mission_item.yaw = get_bearing_to_next_waypoint(_pos_sp_triplet.previous.lat, _pos_sp_triplet.previous.lon, _mission_item.lat, _mission_item.lon);

			} else {
				/* else use current position */
				_mission_item.yaw = get_bearing_to_next_waypoint(_global_pos.lat, _global_pos.lon, _mission_item.lat, _mission_item.lon);
			}
			_mission_item.loiter_radius = _parameters.loiter_radius;
			_mission_item.loiter_direction = 1;
			_mission_item.nav_cmd = NAV_CMD_WAYPOINT;
			_mission_item.acceptance_radius = _parameters.acceptance_radius;
			_mission_item.time_inside = 0.0f;
			_mission_item.pitch_min = 0.0f;
			_mission_item.autocontinue = true;
			_mission_item.origin = ORIGIN_ONBOARD;

			position_setpoint_from_mission_item(&_pos_sp_triplet.current, &_mission_item);

			_pos_sp_triplet.next.valid = false;

			mavlink_log_info(_mavlink_fd, "#audio: RTL: return at %.1fm above home", (double)(_mission_item.altitude - _home_pos.alt));
			break;
		}

	case RTL_STATE_DESCEND: {
			memcpy(&_pos_sp_triplet.previous, &_pos_sp_triplet.current, sizeof(position_setpoint_s));

			_mission_item_valid = true;

			_mission_item.lat = _home_pos.lat;
			_mission_item.lon = _home_pos.lon;
			_mission_item.altitude_is_relative = false;
			_mission_item.altitude = _home_pos.alt + _parameters.land_alt;
			_mission_item.yaw = NAN;
			_mission_item.loiter_radius = _parameters.loiter_radius;
			_mission_item.loiter_direction = 1;
			_mission_item.nav_cmd = NAV_CMD_WAYPOINT;
			_mission_item.acceptance_radius = _parameters.acceptance_radius;
			_mission_item.time_inside = _parameters.rtl_land_delay < 0.0f ? 0.0f : _parameters.rtl_land_delay;
			_mission_item.pitch_min = 0.0f;
			_mission_item.autocontinue = _parameters.rtl_land_delay > -0.001f;
			_mission_item.origin = ORIGIN_ONBOARD;

			position_setpoint_from_mission_item(&_pos_sp_triplet.current, &_mission_item);

			_pos_sp_triplet.next.valid = false;

			mavlink_log_info(_mavlink_fd, "#audio: RTL: descend to %.1fm above home", (double)(_mission_item.altitude - _home_pos.alt));
			break;
		}

	default: {
			mavlink_log_critical(_mavlink_fd, "#audio: [navigator] error: unknown RTL state: %d", _rtl_state);
			start_loiter();
			break;
		}
	}

	_pos_sp_triplet_updated = true;
}

void
Navigator::request_loiter_or_ready()
{
	/* XXX workaround: no landing detector for fixedwing yet */
	if (_vstatus.condition_landed && _vstatus.is_rotary_wing) {
		dispatch(EVENT_READY_REQUESTED);

	} else {
		dispatch(EVENT_LOITER_REQUESTED);
	}
}

void
Navigator::request_mission_if_available()
{
	if (_mission.current_mission_available()) {
		dispatch(EVENT_MISSION_REQUESTED);

	} else {
		request_loiter_or_ready();
	}
}

void
Navigator::position_setpoint_from_mission_item(position_setpoint_s *sp, mission_item_s *item)
{
	sp->valid = true;

	if (item->nav_cmd == NAV_CMD_RETURN_TO_LAUNCH) {
		/* set home position for RTL item */
		sp->lat = _home_pos.lat;
		sp->lon = _home_pos.lon;
		sp->alt = _home_pos.alt + _parameters.rtl_alt;

		if (_pos_sp_triplet.previous.valid) {
			/* if previous setpoint is valid then use it to calculate heading to home */
			sp->yaw = get_bearing_to_next_waypoint(_pos_sp_triplet.previous.lat, _pos_sp_triplet.previous.lon, sp->lat, sp->lon);

		} else {
			/* else use current position */
			sp->yaw = get_bearing_to_next_waypoint(_global_pos.lat, _global_pos.lon, sp->lat, sp->lon);
		}
		sp->loiter_radius = _parameters.loiter_radius;
		sp->loiter_direction = 1;
		sp->pitch_min = 0.0f;

	} else {
		sp->lat = item->lat;
		sp->lon = item->lon;
		sp->alt = item->altitude_is_relative ? item->altitude + _home_pos.alt : item->altitude;
		sp->yaw = item->yaw;
		sp->loiter_radius = item->loiter_radius;
		sp->loiter_direction = item->loiter_direction;
		sp->pitch_min = item->pitch_min;
	}

	if (item->nav_cmd == NAV_CMD_TAKEOFF) {
		sp->type = SETPOINT_TYPE_TAKEOFF;

	} else if (item->nav_cmd == NAV_CMD_LAND) {
		sp->type = SETPOINT_TYPE_LAND;

	} else if (item->nav_cmd == NAV_CMD_LOITER_TIME_LIMIT ||
		   item->nav_cmd == NAV_CMD_LOITER_TURN_COUNT ||
		   item->nav_cmd == NAV_CMD_LOITER_UNLIMITED) {
		sp->type = SETPOINT_TYPE_LOITER;

	} else {
		sp->type = SETPOINT_TYPE_NORMAL;
	}
}

bool
Navigator::check_mission_item_reached()
{
	/* only check if there is actually a mission item to check */
	if (!_mission_item_valid) {
		return false;
	}

	if (_mission_item.nav_cmd == NAV_CMD_LAND) {
		return _vstatus.condition_landed;
	}

	/* XXX TODO count turns */
	if ((_mission_item.nav_cmd == NAV_CMD_LOITER_TURN_COUNT ||
	     _mission_item.nav_cmd == NAV_CMD_LOITER_TIME_LIMIT ||
	     _mission_item.nav_cmd == NAV_CMD_LOITER_UNLIMITED) &&
	    _mission_item.loiter_radius > 0.01f) {

		return false;
	}

	uint64_t now = hrt_absolute_time();

	if (!_waypoint_position_reached) {
		float acceptance_radius;

		if (_mission_item.nav_cmd == NAV_CMD_WAYPOINT && _mission_item.acceptance_radius > 0.01f) {
			acceptance_radius = _mission_item.acceptance_radius;

		} else {
			acceptance_radius = _parameters.acceptance_radius;
		}

		float dist = -1.0f;
		float dist_xy = -1.0f;
		float dist_z = -1.0f;

		/* calculate AMSL altitude for this waypoint */
		float wp_alt_amsl = _mission_item.altitude;

		if (_mission_item.altitude_is_relative)
			wp_alt_amsl += _home_pos.alt;

		dist = get_distance_to_point_global_wgs84(_mission_item.lat, _mission_item.lon, wp_alt_amsl,
				(double)_global_pos.lat, (double)_global_pos.lon, _global_pos.alt,
				&dist_xy, &dist_z);

		if (_do_takeoff) {
			if (_global_pos.alt > wp_alt_amsl - acceptance_radius) {
				/* require only altitude for takeoff */
				_waypoint_position_reached = true;
			}

		} else {
			if (dist >= 0.0f && dist <= acceptance_radius) {
				_waypoint_position_reached = true;
			}
		}
	}

	if (_waypoint_position_reached && !_waypoint_yaw_reached) {
		if (_vstatus.is_rotary_wing && !_do_takeoff && isfinite(_mission_item.yaw)) {
			/* check yaw if defined only for rotary wing except takeoff */
			float yaw_err = _wrap_pi(_mission_item.yaw - _global_pos.yaw);

			if (fabsf(yaw_err) < 0.2f) { /* XXX get rid of magic number */
				_waypoint_yaw_reached = true;
			}

		} else {
			_waypoint_yaw_reached = true;
		}
	}

	/* check if the current waypoint was reached */
	if (_waypoint_position_reached && _waypoint_yaw_reached) {
		if (_time_first_inside_orbit == 0) {
			_time_first_inside_orbit = now;

			if (_mission_item.time_inside > 0.01f) {
				mavlink_log_info(_mavlink_fd, "#audio: waypoint reached, wait for %.1fs", (double)_mission_item.time_inside);
			}
		}

		/* check if the MAV was long enough inside the waypoint orbit */
		if ((now - _time_first_inside_orbit >= (uint64_t)_mission_item.time_inside * 1e6)
		    || _mission_item.nav_cmd == NAV_CMD_TAKEOFF) {
			reset_reached();
			return true;
		}
	}

	return false;

}

void
Navigator::reset_reached()
{
	_time_first_inside_orbit = 0;
	_waypoint_position_reached = false;
	_waypoint_yaw_reached = false;

}

void
Navigator::on_mission_item_reached()
{
	if (myState == NAV_STATE_MISSION) {

		_mission.report_mission_item_reached();

		if (_do_takeoff) {
			/* takeoff completed */
			_do_takeoff = false;
			mavlink_log_info(_mavlink_fd, "#audio: takeoff completed");

		} else {
			/* advance by one mission item */
			_mission.move_to_next();
		}

		if (_mission.current_mission_available()) {
			set_mission_item();

		} else {
			/* if no more mission items available then finish mission */
			/* loiter at last waypoint */
			_reset_loiter_pos = false;
			mavlink_log_info(_mavlink_fd, "[navigator] mission completed");
			request_loiter_or_ready();
		}

	} else if (myState == NAV_STATE_RTL) {
		/* RTL completed */
		if (_rtl_state == RTL_STATE_DESCEND) {
			/* hovering above home position, land if needed or loiter */
			mavlink_log_info(_mavlink_fd, "[navigator] RTL completed");

			if (_mission_item.autocontinue) {
				dispatch(EVENT_LAND_REQUESTED);

			} else {
				_reset_loiter_pos = false;
				dispatch(EVENT_LOITER_REQUESTED);
			}

		} else {
			/* next RTL step */
			_rtl_state = (RTLState)(_rtl_state + 1);
			set_rtl_item();
		}

	} else if (myState == NAV_STATE_LAND) {
		/* landing completed */
		mavlink_log_info(_mavlink_fd, "[navigator] landing completed");
		dispatch(EVENT_READY_REQUESTED);
	}
	_mission.publish_mission_result();
}

void
Navigator::publish_position_setpoint_triplet()
{
	/* update navigation state */
	_pos_sp_triplet.nav_state = static_cast<nav_state_t>(myState);

	/* lazily publish the position setpoint triplet only once available */
	if (_pos_sp_triplet_pub > 0) {
		/* publish the position setpoint triplet */
		orb_publish(ORB_ID(position_setpoint_triplet), _pos_sp_triplet_pub, &_pos_sp_triplet);

	} else {
		/* advertise and publish */
		_pos_sp_triplet_pub = orb_advertise(ORB_ID(position_setpoint_triplet), &_pos_sp_triplet);
	}
}

void Navigator::add_fence_point(int argc, char *argv[])
{
	_geofence.addPoint(argc, argv);
}

void Navigator::load_fence_from_file(const char *filename)
{
	_geofence.loadFromFile(filename);
}


static void usage()
{
	errx(1, "usage: navigator {start|stop|status|fence|fencefile}");
}

int navigator_main(int argc, char *argv[])
{
	if (argc < 2) {
		usage();
	}

	if (!strcmp(argv[1], "start")) {

		if (navigator::g_navigator != nullptr) {
			errx(1, "already running");
		}

		navigator::g_navigator = new Navigator;

		if (navigator::g_navigator == nullptr) {
			errx(1, "alloc failed");
		}

		if (OK != navigator::g_navigator->start()) {
			delete navigator::g_navigator;
			navigator::g_navigator = nullptr;
			err(1, "start failed");
		}

		return 0;
	}

	if (navigator::g_navigator == nullptr)
		errx(1, "not running");

	if (!strcmp(argv[1], "stop")) {
		delete navigator::g_navigator;
		navigator::g_navigator = nullptr;

	} else if (!strcmp(argv[1], "status")) {
		navigator::g_navigator->status();

	} else if (!strcmp(argv[1], "fence")) {
		navigator::g_navigator->add_fence_point(argc - 2, argv + 2);

	} else if (!strcmp(argv[1], "fencefile")) {
		navigator::g_navigator->load_fence_from_file(GEOFENCE_FILENAME);

	} else {
		usage();
	}

	return 0;
}<|MERGE_RESOLUTION|>--- conflicted
+++ resolved
@@ -692,7 +692,6 @@
 
 			/* evaluate state requested by commander */
 			if (_control_mode.flag_armed && _control_mode.flag_control_auto_enabled) {
-<<<<<<< HEAD
 				if (_vstatus.set_nav_state_timestamp != _set_nav_state_timestamp) {
 					/* commander requested new navigation mode, try to set it */
 					switch (_vstatus.set_nav_state) {
@@ -709,18 +708,6 @@
 						break;
 
 					case NAV_STATE_RTL:
-=======
-				/* publish position setpoint triplet on each status update if navigator active */
-				_pos_sp_triplet_updated = true;
-
-				bool stick_mode = false;
-
-				if (!_vstatus.rc_signal_lost) {
-					/* RC signal available, use control switches to set mode */
-					/* RETURN switch, overrides MISSION switch */
-					if (_vstatus.return_switch == RETURN_SWITCH_RETURN) {
-						/* switch to RTL if not already landed after RTL and home position set */
->>>>>>> 60554c8a
 						if (!(_rtl_state == RTL_STATE_DESCEND &&
 							  (myState == NAV_STATE_LAND || myState == NAV_STATE_LOITER)) &&
 							_vstatus.condition_home_position_valid) {
