--- conflicted
+++ resolved
@@ -115,15 +115,7 @@
 then
 fi
 
-<<<<<<< HEAD
-if pwm_input start
-then
-fi
-
-if ll40ls start pwm
-=======
 if param compare SENS_ENABLE_LL40LS 1
->>>>>>> d06bdc04
 then
 	if pwm_input start
 	then
